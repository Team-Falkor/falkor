import { Popover as PopoverPrimitive } from "radix-ui";
<<<<<<< HEAD

=======
>>>>>>> e71e8848
import type * as React from "react";

import { cn } from "@/lib/utils";

function Popover({
	...props
}: React.ComponentProps<typeof PopoverPrimitive.Root>) {
	return <PopoverPrimitive.Root data-slot="popover" {...props} />;
}

function PopoverTrigger({
	...props
}: React.ComponentProps<typeof PopoverPrimitive.Trigger>) {
	return <PopoverPrimitive.Trigger data-slot="popover-trigger" {...props} />;
}

function PopoverContent({
	className,
	align = "center",
	sideOffset = 4,
	...props
}: React.ComponentProps<typeof PopoverPrimitive.Content>) {
	return (
		<PopoverPrimitive.Portal>
			<PopoverPrimitive.Content
				data-slot="popover-content"
				align={align}
				sideOffset={sideOffset}
				className={cn(
					"data-[state=closed]:fade-out-0 data-[state=open]:fade-in-0 data-[state=closed]:zoom-out-95 data-[state=open]:zoom-in-95 data-[side=bottom]:slide-in-from-top-2 data-[side=left]:slide-in-from-right-2 data-[side=right]:slide-in-from-left-2 data-[side=top]:slide-in-from-bottom-2 z-50 w-72 origin-(--radix-popover-content-transform-origin) rounded-md border bg-popover p-4 text-popover-foreground shadow-md outline-hidden data-[state=closed]:animate-out data-[state=open]:animate-in",
					className,
				)}
				{...props}
			/>
		</PopoverPrimitive.Portal>
	);
}

function PopoverAnchor({
	...props
}: React.ComponentProps<typeof PopoverPrimitive.Anchor>) {
	return <PopoverPrimitive.Anchor data-slot="popover-anchor" {...props} />;
}

export { Popover, PopoverTrigger, PopoverContent, PopoverAnchor };<|MERGE_RESOLUTION|>--- conflicted
+++ resolved
@@ -1,8 +1,4 @@
 import { Popover as PopoverPrimitive } from "radix-ui";
-<<<<<<< HEAD
-
-=======
->>>>>>> e71e8848
 import type * as React from "react";
 
 import { cn } from "@/lib/utils";
