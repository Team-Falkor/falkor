--- conflicted
+++ resolved
@@ -139,8 +139,6 @@
 		}
 	});
 
-<<<<<<< HEAD
-=======
 	// Listen for frontend ready signal
 	windowInstance.webContents.on("did-finish-load", () => {
 		// Add a small delay to ensure React/frontend is fully initialized
@@ -156,7 +154,6 @@
 	});
 
 	// Clean up references when window is closed
->>>>>>> e8646b4d
 	windowInstance.on("closed", () => {
 		win = null;
 		isWindowReady = false;
