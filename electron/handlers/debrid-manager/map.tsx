import { db } from "@backend/database";
import { accounts } from "@backend/database/schemas";
import { sendToastNotification } from "@backend/main/window";
import { eq } from "drizzle-orm";
import {
	RealDebridAuthService,
	RealDebridClient,
} from "../api-wrappers/real-debrid";
import { TorBoxClient } from "../api-wrappers/torbox";
import type { DebridCachingManager } from "./debridCachingManager";

export type DebridService = RealDebridClient | TorBoxClient;
type DebridServiceType = "real-debrid" | "torbox";

export const debridProviders: Map<DebridServiceType, DebridService> = new Map();
export const debridCachingItems: Map<string, DebridCachingManager> = new Map();

const MILLISECONDS_PER_SECOND = 1000;

// Add initialization tracking
let isInitialized = false;
let initializationPromise: Promise<void> | null = null;

const updateAccountTokensInDb = async (
	provider: "real-debrid",
	accessToken: string,
	refreshToken: string | null,
	expiresIn: number,
): Promise<boolean> => {
	try {
		const expiryDate = new Date(
			Date.now() + expiresIn * MILLISECONDS_PER_SECOND,
		);

		const updatedAccounts = await db
			.update(accounts)
			.set({
				accessToken,
				refreshToken,
				expiresIn: expiryDate.getTime(),
			})
			.where(eq(accounts.type, provider))
			.returning({ id: accounts.id });

		return updatedAccounts.length > 0;
	} catch (error) {
		console.error(`Failed to update tokens in DB for ${provider}:`, error);
		return false;
	}
};

export const initRealDebrid = async (
	currentAccessToken: string,
	currentRefreshToken: string | null,
	clientSecret: string,
	clientId: string,
	hasExpired = false,
	forceReinitialize = false,
): Promise<RealDebridClient> => {
	if (!currentAccessToken || !clientSecret || !clientId) {
		throw new Error("RealDebrid: Missing required authentication parameters");
	}

	let client = debridProviders.get("real-debrid") as
		| RealDebridClient
		| undefined;
	let tokenToUse = currentAccessToken;

	if (hasExpired) {
		if (!currentRefreshToken) {
			console.error(
				"RealDebrid: Token is expired, but no refresh token is available.",
			);
			throw new Error("RealDebrid: Token expired, no refresh token provided.");
		}

		try {
			console.info("RealDebrid: Token expired. Attempting refresh...");
			const realDebridAuthService = RealDebridAuthService.getInstance();
			realDebridAuthService.setClientSecret(clientSecret);
			realDebridAuthService.setClientId(clientId);

			const tokenResponse =
				await realDebridAuthService.refreshToken(currentRefreshToken);

			if (!tokenResponse) {
				throw new Error("RealDebrid: Token refresh failed - no response");
			}

			const {
				access_token: newAccessToken,
				refresh_token: newRefreshToken,
				expires_in: newExpiresIn,
			} = tokenResponse;

			if (!newAccessToken) {
				throw new Error(
					"RealDebrid: Invalid refresh response - missing access token",
				);
			}

			const dbUpdated = await updateAccountTokensInDb(
				"real-debrid",
				newAccessToken,
				newRefreshToken,
				newExpiresIn,
			);

			if (!dbUpdated) {
				throw new Error(
					"RealDebrid: Token refreshed but database update failed.",
				);
			}

			console.info(
				"RealDebrid: Token refreshed and database updated successfully.",
			);
			tokenToUse = newAccessToken;
			client = RealDebridClient.getInstance(tokenToUse);
			debridProviders.set("real-debrid", client);
		} catch (error) {
			console.error("RealDebrid: Error during token refresh process.", error);
			throw error instanceof Error
				? error
				: new Error(
						"An unknown error occurred during RealDebrid token refresh.",
					);
		}
	}

	if (forceReinitialize || !client) {
		const action = forceReinitialize
			? "Re-creating client due to forceReinitialize"
			: "Creating new client instance";
		console.info(`RealDebrid: ${action}.`);

		client = RealDebridClient.getInstance(tokenToUse);
		debridProviders.set("real-debrid", client);
	} else {
		console.info("RealDebrid: Returning existing client instance.");
	}

	return client;
};

export const initTorBox = async (
	currentApiKey: string,
	forceReinitialize = false,
): Promise<TorBoxClient> => {
	if (!currentApiKey) {
		throw new Error("TorBox: Missing required Api Key");
	}

	let client = debridProviders.get("torbox") as
	| TorBoxClient
	| undefined;

	if (forceReinitialize || !client) {
		const action = forceReinitialize
			? "Re-creating client due to forceReinitialize"
			: "Creating new client instance";
		console.info(`RealDebrid: ${action}.`);

		client = TorBoxClient.getInstance(currentApiKey);
		debridProviders.set("torbox", client);
	} else {
		console.info("TorBox: Returning existing client instance.");
	}

	return client;
};

// Initialize providers from database
const initializeProviders = async (): Promise<void> => {
	if (isInitialized) return;

	try {
		const externalAccounts = await db.select().from(accounts);
		const realDebridFromDB = externalAccounts.find(
			(account) => account.type === "real-debrid",
		);
		const torBoxFromDB = externalAccounts.find(
			(account) => account.type === "torbox",
		);
		if (!realDebridFromDB && !torBoxFromDB) {
			console.info("No RealDebrid or TorBox accounts found in database.");
			isInitialized = true;
			return;
		}
		if (realDebridFromDB) {
			const now = new Date();
			const expiresInTimestamp = realDebridFromDB.expiresIn ?? 0;
			const hasExpired = expiresInTimestamp < now.getTime();

			if (
				realDebridFromDB.accessToken &&
				realDebridFromDB.clientSecret &&
				realDebridFromDB.clientId
			) {
				await initRealDebrid(
					realDebridFromDB.accessToken,
					realDebridFromDB.refreshToken,
					realDebridFromDB.clientSecret,
					realDebridFromDB.clientId,
					hasExpired,
					true,
				);
				console.info("RealDebrid: Successfully initialized from database");
			} else {
				// Determine which credentials are missing
				const missingCredentials = [];
				if (!realDebridFromDB.accessToken)
					missingCredentials.push("Access Token");
				if (!realDebridFromDB.clientSecret)
					missingCredentials.push("Client Secret");
				if (!realDebridFromDB.clientId) missingCredentials.push("Client ID");

				const missingItems = missingCredentials.join(", ");

				console.warn("RealDebrid: Missing required credentials in database");

				await setTimeout(5000);

				sendToastNotification({
					type: "error",
					message: "RealDebrid Configuration Error",
					description: `Missing required credentials: ${missingItems}. Please reconfigure your RealDebrid account in settings.`,
				});
			}
		}

		if (torBoxFromDB) {
			if (torBoxFromDB.accessToken) {
				await initTorBox(
					torBoxFromDB.accessToken,
					true,
				);
				console.info("TorBox: Successfully initialized from database");
			} else {
				console.warn("RealDebrid: Missing required credentials in database");

				await setTimeout(5000);

				sendToastNotification({
					type: "error",
					message: "TorBox Configuration Error",
					description: `Missing API key. Please reconfigure your TorBox account in settings.`,
				});
			}

<<<<<<< HEAD
=======
		const now = new Date();
		const expiresInTimestamp = realDebridFromDB.expiresIn ?? 0;
		const hasExpired = expiresInTimestamp < now.getTime();

		if (
			realDebridFromDB.accessToken &&
			realDebridFromDB.clientSecret &&
			realDebridFromDB.clientId
		) {
			await initRealDebrid(
				realDebridFromDB.accessToken,
				realDebridFromDB.refreshToken,
				realDebridFromDB.clientSecret,
				realDebridFromDB.clientId,
				hasExpired,
				true,
			);
			console.info("RealDebrid: Successfully initialized from database");
		} else {
			// Determine which credentials are missing
			const missingCredentials = [];
			if (!realDebridFromDB.accessToken)
				missingCredentials.push("Access Token");
			if (!realDebridFromDB.clientSecret)
				missingCredentials.push("Client Secret");
			if (!realDebridFromDB.clientId) missingCredentials.push("Client ID");

			const missingItems = missingCredentials.join(", ");

			console.warn("RealDebrid: Missing required credentials in database");

			sendToastNotification({
				type: "error",
				message: "RealDebrid Configuration Error",
				description: `Missing required credentials: ${missingItems}. Please reconfigure your RealDebrid account in settings.`,
			});
>>>>>>> ce697349
		}

		
	} catch (error) {
		console.error("RealDebrid: Failed to initialize from database:", error);
	} finally {
		isInitialized = true;
	}
};

// Export function to ensure initialization
export const ensureProvidersInitialized = async (): Promise<void> => {
	if (isInitialized) return;

	if (!initializationPromise) {
		initializationPromise = initializeProviders();
	}

	await initializationPromise;
};

// Start initialization immediately but don't block module loading
initializationPromise = initializeProviders();<|MERGE_RESOLUTION|>--- conflicted
+++ resolved
@@ -151,9 +151,7 @@
 		throw new Error("TorBox: Missing required Api Key");
 	}
 
-	let client = debridProviders.get("torbox") as
-	| TorBoxClient
-	| undefined;
+	let client = debridProviders.get("torbox") as TorBoxClient | undefined;
 
 	if (forceReinitialize || !client) {
 		const action = forceReinitialize
@@ -219,8 +217,6 @@
 
 				console.warn("RealDebrid: Missing required credentials in database");
 
-				await setTimeout(5000);
-
 				sendToastNotification({
 					type: "error",
 					message: "RealDebrid Configuration Error",
@@ -231,65 +227,19 @@
 
 		if (torBoxFromDB) {
 			if (torBoxFromDB.accessToken) {
-				await initTorBox(
-					torBoxFromDB.accessToken,
-					true,
-				);
+				await initTorBox(torBoxFromDB.accessToken, true);
 				console.info("TorBox: Successfully initialized from database");
 			} else {
 				console.warn("RealDebrid: Missing required credentials in database");
 
-				await setTimeout(5000);
-
 				sendToastNotification({
 					type: "error",
 					message: "TorBox Configuration Error",
-					description: `Missing API key. Please reconfigure your TorBox account in settings.`,
+					description:
+						"Missing API key. Please reconfigure your TorBox account in settings.",
 				});
 			}
-
-<<<<<<< HEAD
-=======
-		const now = new Date();
-		const expiresInTimestamp = realDebridFromDB.expiresIn ?? 0;
-		const hasExpired = expiresInTimestamp < now.getTime();
-
-		if (
-			realDebridFromDB.accessToken &&
-			realDebridFromDB.clientSecret &&
-			realDebridFromDB.clientId
-		) {
-			await initRealDebrid(
-				realDebridFromDB.accessToken,
-				realDebridFromDB.refreshToken,
-				realDebridFromDB.clientSecret,
-				realDebridFromDB.clientId,
-				hasExpired,
-				true,
-			);
-			console.info("RealDebrid: Successfully initialized from database");
-		} else {
-			// Determine which credentials are missing
-			const missingCredentials = [];
-			if (!realDebridFromDB.accessToken)
-				missingCredentials.push("Access Token");
-			if (!realDebridFromDB.clientSecret)
-				missingCredentials.push("Client Secret");
-			if (!realDebridFromDB.clientId) missingCredentials.push("Client ID");
-
-			const missingItems = missingCredentials.join(", ");
-
-			console.warn("RealDebrid: Missing required credentials in database");
-
-			sendToastNotification({
-				type: "error",
-				message: "RealDebrid Configuration Error",
-				description: `Missing required credentials: ${missingItems}. Please reconfigure your RealDebrid account in settings.`,
-			});
->>>>>>> ce697349
-		}
-
-		
+		}
 	} catch (error) {
 		console.error("RealDebrid: Failed to initialize from database:", error);
 	} finally {
