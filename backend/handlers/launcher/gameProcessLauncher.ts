--- conflicted
+++ resolved
@@ -37,12 +37,8 @@
     this.playtime = 0;
     if (steam_id) {
       this.achivementItem = new AchievementItem({
-<<<<<<< HEAD
-        game_id: steam_id,
-=======
         game_id,
         steam_id,
->>>>>>> 7af3d178
         game_name,
         game_icon,
       });
