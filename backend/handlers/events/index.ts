--- conflicted
+++ resolved
@@ -1,8 +1,5 @@
 import { app } from "electron";
-<<<<<<< HEAD
-=======
 import "./achievements";
->>>>>>> 7af3d178
 import "./app";
 import "./db";
 import "./download-queue";
